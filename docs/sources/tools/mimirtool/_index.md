--- conflicted
+++ resolved
@@ -318,11 +318,7 @@
 #### Export series into local TSDB
 
 The `remote-read export` command exports all series and samples matching the selector into a local TSDB. This TSDB can
-<<<<<<< HEAD
-then be further analysed with local tooling like `prometheus` and [`promtool`](https://github.com/prometheus/prometheus/tree/main/cmd/promtool).
-=======
 then be further analyzed with local tooling like `prometheus` and [`promtool`](https://github.com/prometheus/prometheus/tree/main/cmd/promtool).
->>>>>>> 706df230
 
 ```bash
 # Use Remote Read API to download all metrics with label job=name into local tsdb
@@ -383,11 +379,7 @@
 X-Prom-Label-Policy: 1234:%7Bnamespace=%22A%22%7D
 ```
 
-<<<<<<< HEAD
-### Analyse
-=======
 ### Analyze
->>>>>>> 706df230
 
 Run analysis against your Grafana or Hosted Grafana instance to see which metrics are being used and exported. Can also
 extract metrics from dashboard JSON and rules YAML files.
@@ -396,17 +388,10 @@
 
 This command will run against your Grafana instance and will download its dashboards and then extract the Prometheus
 metrics used in its queries. The output is a JSON file. You can use this file
-<<<<<<< HEAD
-with `analyse prometheus --grafana-metrics-file`.
-
-```bash
-mimirtool analyse grafana --address=<url>
-=======
 with `analyze prometheus --grafana-metrics-file`.
 
 ```bash
 mimirtool analyze grafana --address=<url>
->>>>>>> 706df230
 ```
 
 ##### Configuration
@@ -448,17 +433,10 @@
 
 This command will run against your Grafana Mimir, Grafana Enterprise Metrics, or Grafana Cloud Prometheus instance. It
 will fetch its rule groups and extract the Prometheus metrics used in the rule queries. The output is a JSON file. You
-<<<<<<< HEAD
-can use this file with `analyse prometheus --ruler-metrics-file`.
-
-```bash
-mimirtool analyse ruler --address=<url> --id=<tenant_id>
-=======
 can use this file with `analyze prometheus --ruler-metrics-file`.
 
 ```bash
 mimirtool analyze ruler --address=<url> --id=<tenant_id>
->>>>>>> 706df230
 ```
 
 ##### Configuration
@@ -497,17 +475,10 @@
 #### Dashboard
 
 This command accepts Grafana dashboard JSON files as input and extracts Prometheus metrics used in the queries. The
-<<<<<<< HEAD
-output is a JSON file. You can use this file with `analyse prometheus --grafana-metrics-file`.
-
-```bash
-mimirtool analyse dashboard <file>...
-=======
 output is a JSON file. You can use this file with `analyze prometheus --grafana-metrics-file`.
 
 ```bash
 mimirtool analyze dashboard <file>...
->>>>>>> 706df230
 ```
 
 ##### Configuration
@@ -519,17 +490,10 @@
 #### Rule file
 
 This command accepts Prometheus rule YAML files as input and extracts Prometheus metrics used in the queries. The output
-<<<<<<< HEAD
-is a JSON file. You can use this file with `analyse prometheus --ruler-metrics-file`.
-
-```bash
-mimirtool analyse rule-file <file>
-=======
 is a JSON file. You can use this file with `analyze prometheus --ruler-metrics-file`.
 
 ```bash
 mimirtool analyze rule-file <file>
->>>>>>> 706df230
 ```
 
 ##### Configuration
@@ -541,13 +505,8 @@
 #### Prometheus
 
 This command will run against your Grafana Mimir, Grafana Metrics Enterprise, Prometheus, or Cloud Prometheus instance.
-<<<<<<< HEAD
-It will use the output from a previous run of `analyse grafana`, `analyse dashboard`, `analyse ruler`
-or `analyse rule-file` to show how many series in the Prometheus instance are actually being used in dashboards and/or
-=======
 It will use the output from a previous run of `analyze grafana`, `analyze dashboard`, `analyze ruler`
 or `analyze rule-file` to show how many series in the Prometheus instance are actually being used in dashboards and/or
->>>>>>> 706df230
 rules. Also, it will show which metrics exist in Grafana Cloud that are **not** in dashboards or rules. The output is a
 JSON file.
 
@@ -555,11 +514,7 @@
 > This may take some time for Prometheis with a lot of active series.
 
 ```bash
-<<<<<<< HEAD
-mimirtool analyse prometheus --address=<url> --id=<tenant_id>
-=======
 mimirtool analyze prometheus --address=<url> --id=<tenant_id>
->>>>>>> 706df230
 ```
 
 ##### Configuration
@@ -569,13 +524,8 @@
 | `MIMIR_ADDRESS`   | `--address`              | Address of the Prometheus instance.                                                                             |
 | `MIMIR_TENANT_ID` | `--user`                 | Sets the basic auth username. If you're using Grafana Cloud this is your instance ID.                           |
 | `MIMIR_API_KEY`   | `--key`                  | Sets the basic auth password. If you're using Grafana Cloud, this is your API key.                              |
-<<<<<<< HEAD
-| -                 | `--grafana-metrics-file` | `mimirtool analyse grafana` or `mimirtool analyse dashboard` output file. `metrics-in-grafana.json` by default. |
-| -                 | `--ruler-metrics-file`   | `mimirtool analyse ruler` or `mimirtool analyse rule-file` output file. `metrics-in-ruler.json` by default.     |
-=======
 | -                 | `--grafana-metrics-file` | `mimirtool analyze grafana` or `mimirtool analyze dashboard` output file. `metrics-in-grafana.json` by default. |
 | -                 | `--ruler-metrics-file`   | `mimirtool analyze ruler` or `mimirtool analyze rule-file` output file. `metrics-in-ruler.json` by default.     |
->>>>>>> 706df230
 | -                 | `--output`               | The output file path. `prometheus-metrics.json` by default.                                                     |
 
 ##### Example output
